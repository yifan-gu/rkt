--- conflicted
+++ resolved
@@ -510,7 +510,6 @@
 
 	// Bind-mount sys filesystem read-only
 	return mountFsRO(sysPath)
-<<<<<<< HEAD
 }
 
 // RemountCgroupKnobsRW remounts the needed knobs in the subcgroup for one
@@ -564,20 +563,4 @@
 	}
 
 	return nil
-}
-
-func mountFsRO(mountPoint string) error {
-	var flags uintptr = syscall.MS_BIND |
-		syscall.MS_REMOUNT |
-		syscall.MS_NOSUID |
-		syscall.MS_NOEXEC |
-		syscall.MS_NODEV |
-		syscall.MS_RDONLY
-	if err := syscall.Mount(mountPoint, mountPoint, "", flags, ""); err != nil {
-		return errwrap.Wrap(fmt.Errorf("error remounting RO %q", mountPoint), err)
-	}
-
-	return nil
-=======
->>>>>>> 53825ed6
 }