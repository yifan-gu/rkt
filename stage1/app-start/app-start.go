--- conflicted
+++ resolved
@@ -49,94 +49,16 @@
 		diag.SetOutput(ioutil.Discard)
 	}
 
-<<<<<<< HEAD
-=======
-	uuid, err := types.NewUUID(flag.Arg(0))
-	if err != nil {
-		log.PrintE("UUID is missing or malformed", err)
-		os.Exit(254)
-	}
-
->>>>>>> 1beeb893
 	appName, err := types.NewACName(flag.Arg(1))
 	if err != nil {
 		log.PrintE("invalid app name", err)
 		os.Exit(254)
 	}
 
-<<<<<<< HEAD
 	enterCmd := []string{flag.Arg(2)}
 	enterCmd = append(enterCmd, fmt.Sprintf("--pid=%s", flag.Arg(3)), "--")
 
 	args := enterCmd
-=======
-	enterEP := flag.Arg(2)
-
-	root := "."
-	p, err := stage1types.LoadPod(root, uuid)
-	if err != nil {
-		log.PrintE("failed to load pod", err)
-		os.Exit(254)
-	}
-
-	insecureOptions := stage1initcommon.Stage1InsecureOptions{
-		DisablePaths:        disablePaths,
-		DisableCapabilities: disableCapabilities,
-		DisableSeccomp:      disableSeccomp,
-	}
-
-	ra := p.Manifest.Apps.Get(*appName)
-	if ra == nil {
-		log.Printf("failed to get app")
-		os.Exit(254)
-	}
-
-	if ra.App.WorkingDirectory == "" {
-		ra.App.WorkingDirectory = "/"
-	}
-
-	binPath, err := stage1initcommon.FindBinPath(p, ra)
-	if err != nil {
-		log.PrintE("failed to find bin path", err)
-		os.Exit(254)
-	}
-
-	w := stage1initcommon.NewUnitWriter(p)
-
-	w.AppUnit(ra, binPath, privateUsers, insecureOptions,
-		unit.NewUnitOption("Unit", "Before", "halt.target"),
-		unit.NewUnitOption("Unit", "Conflicts", "halt.target"),
-		unit.NewUnitOption("Service", "StandardOutput", "journal+console"),
-		unit.NewUnitOption("Service", "StandardError", "journal+console"),
-	)
-
-	w.AppReaperUnit(ra.Name, binPath)
-
-	if err := w.Error(); err != nil {
-		log.PrintE("error generating app units", err)
-		os.Exit(254)
-	}
-
-	args := []string{enterEP}
-
-	args = append(args, fmt.Sprintf("--pid=%s", flag.Arg(3)))
-	args = append(args, "/usr/bin/systemctl")
-	args = append(args, "daemon-reload")
-
-	cmd := exec.Cmd{
-		Path: args[0],
-		Args: args,
-	}
-
-	if err := cmd.Run(); err != nil {
-		log.PrintE("error executing daemon-reload", err)
-		os.Exit(254)
-	}
-
-	args = []string{enterEP}
-
-	args = append(args, fmt.Sprintf("--pid=%s", flag.Arg(3)))
->>>>>>> 1beeb893
 	args = append(args, "/usr/bin/systemctl")
 	args = append(args, "start")
 	args = append(args, appName.String())
