// Copyright 2014 The rkt Authors
//
// Licensed under the Apache License, Version 2.0 (the "License");
// you may not use this file except in compliance with the License.
// You may obtain a copy of the License at
//
//     http://www.apache.org/licenses/LICENSE-2.0
//
// Unless required by applicable law or agreed to in writing, software
// distributed under the License is distributed on an "AS IS" BASIS,
// WITHOUT WARRANTIES OR CONDITIONS OF ANY KIND, either express or implied.
// See the License for the specific language governing permissions and
// limitations under the License.

//+build linux

package common

import (
	"errors"
	"fmt"
	"io"
	"io/ioutil"
	"os"
	"path"
	"path/filepath"
	"regexp"
	"strconv"
	"strings"

	"github.com/coreos/rkt/pkg/acl"
	stage1commontypes "github.com/coreos/rkt/stage1/common/types"

	"github.com/appc/spec/schema"
	"github.com/appc/spec/schema/types"
	"github.com/coreos/go-systemd/unit"
	"github.com/hashicorp/errwrap"

	"github.com/coreos/rkt/common"
	"github.com/coreos/rkt/pkg/fileutil"
	"github.com/coreos/rkt/pkg/user"
)

const (
	// FlavorFile names the file storing the pod's flavor
	FlavorFile    = "flavor"
	SharedVolPerm = os.FileMode(0755)
)

type Stage1InsecureOptions struct {
	DisablePaths        bool
	DisableCapabilities bool
	DisableSeccomp      bool
}

// execEscape uses Golang's string quoting for ", \, \n, and regex for special cases
func execEscape(i int, str string) string {
	escapeMap := map[string]string{
		`'`: `\`,
	}

	if i > 0 { // These are escaped only after the first argument
		escapeMap[`$`] = `$`
	}

	escArg := fmt.Sprintf("%q", str)
	for k := range escapeMap {
		reStr := `([` + regexp.QuoteMeta(k) + `])`
		re := regexp.MustCompile(reStr)
		escArg = re.ReplaceAllStringFunc(escArg, func(s string) string {
			escaped := escapeMap[s] + s
			return escaped
		})
	}
	return escArg
}

// quoteExec returns an array of quoted strings appropriate for systemd execStart usage
func quoteExec(exec []string) string {
	if len(exec) == 0 {
		// existing callers always include at least the binary so this shouldn't occur.
		panic("empty exec")
	}

	var qexec []string
	for i, arg := range exec {
		escArg := execEscape(i, arg)
		qexec = append(qexec, escArg)
	}
	return strings.Join(qexec, " ")
}

func writeAppReaper(p *stage1commontypes.Pod, appName string, appRootDirectory string, binPath string) error {
	opts := []*unit.UnitOption{
		unit.NewUnitOption("Unit", "Description", fmt.Sprintf("%s Reaper", appName)),
		unit.NewUnitOption("Unit", "DefaultDependencies", "false"),
		unit.NewUnitOption("Unit", "StopWhenUnneeded", "yes"),
		unit.NewUnitOption("Unit", "Wants", "shutdown.service"),
		unit.NewUnitOption("Unit", "After", "shutdown.service"),
		unit.NewUnitOption("Unit", "Conflicts", "exit.target"),
		unit.NewUnitOption("Unit", "Conflicts", "halt.target"),
		unit.NewUnitOption("Unit", "Conflicts", "poweroff.target"),
		unit.NewUnitOption("Service", "RemainAfterExit", "yes"),
		unit.NewUnitOption("Service", "ExecStop", fmt.Sprintf("/reaper.sh \"%s\" \"%s\" \"%s\"", appName, appRootDirectory, binPath)),
	}

	unitsPath := filepath.Join(common.Stage1RootfsPath(p.Root), UnitsDir)
	file, err := os.OpenFile(filepath.Join(unitsPath, fmt.Sprintf("reaper-%s.service", appName)), os.O_WRONLY|os.O_CREATE, 0644)
	if err != nil {
		return errwrap.Wrap(errors.New("failed to create service unit file"), err)
	}
	defer file.Close()

	if _, err = io.Copy(file, unit.Serialize(opts)); err != nil {
		return errwrap.Wrap(errors.New("failed to write service unit file"), err)
	}

	return nil
}

// SetJournalPermissions sets ACLs and permissions so the rkt group can access
// the pod's logs
func SetJournalPermissions(p *stage1commontypes.Pod) error {
	s1 := common.Stage1ImagePath(p.Root)

	rktgid, err := common.LookupGid(common.RktGroup)
	if err != nil {
		return fmt.Errorf("group %q not found", common.RktGroup)
	}

	journalPath := filepath.Join(s1, "rootfs", "var", "log", "journal")
	if err := os.MkdirAll(journalPath, os.FileMode(0755)); err != nil {
		return errwrap.Wrap(errors.New("error creating journal dir"), err)
	}

	a, err := acl.InitACL()
	if err != nil {
		return err
	}
	defer a.Free()

	if err := a.ParseACL(fmt.Sprintf("g:%d:r-x,m:r-x", rktgid)); err != nil {
		return errwrap.Wrap(errors.New("error parsing ACL string"), err)
	}

	if err := a.AddBaseEntries(journalPath); err != nil {
		return errwrap.Wrap(errors.New("error adding base ACL entries"), err)
	}

	if err := a.Valid(); err != nil {
		return err
	}

	if err := a.SetFileACLDefault(journalPath); err != nil {
		return errwrap.Wrap(fmt.Errorf("error setting default ACLs on %q", journalPath), err)
	}

	return nil
}

func generateGidArg(gid int, supplGid []int) string {
	arg := []string{strconv.Itoa(gid)}
	for _, sg := range supplGid {
		arg = append(arg, strconv.Itoa(sg))
	}
	return strings.Join(arg, ",")
}

// findHostPort returns the port number on the host that corresponds to an
// image manifest port identified by name
func findHostPort(pm schema.PodManifest, name types.ACName) uint {
	var port uint
	for _, p := range pm.Ports {
		if p.Name == name {
			port = p.HostPort
		}
	}
	return port
}

// generateSysusers generates systemd sysusers files for a given app so that
// corresponding entries in /etc/passwd and /etc/group are created in stage1.
// This is needed to use the "User=" and "Group=" options in the systemd
// service files of apps.
// If there're several apps defining the same UIDs/GIDs, systemd will take care
// of only generating one /etc/{passwd,group} entry
func generateSysusers(p *stage1commontypes.Pod, ra *schema.RuntimeApp, uid_ int, gid_ int, uidRange *user.UidRange) error {
	var toShift []string

	app := ra.App
	appName := ra.Name

	sysusersDir := path.Join(common.Stage1RootfsPath(p.Root), "usr/lib/sysusers.d")
	toShift = append(toShift, sysusersDir)
	if err := os.MkdirAll(sysusersDir, 0755); err != nil {
		return err
	}

	gids := append(app.SupplementaryGIDs, gid_)

	// Create the Unix user and group
	var sysusersConf []string

	for _, g := range gids {
		groupname := "gen" + strconv.Itoa(g)
		sysusersConf = append(sysusersConf, fmt.Sprintf("g %s %d\n", groupname, g))
	}

	username := "gen" + strconv.Itoa(uid_)
	sysusersConf = append(sysusersConf, fmt.Sprintf("u %s %d \"%s\"\n", username, uid_, username))

	sysusersFile := path.Join(common.Stage1RootfsPath(p.Root), "usr/lib/sysusers.d", ServiceUnitName(appName)+".conf")
	toShift = append(toShift, sysusersFile)
	if err := ioutil.WriteFile(sysusersFile, []byte(strings.Join(sysusersConf, "\n")), 0640); err != nil {
		return err
	}

	if err := user.ShiftFiles(toShift, uidRange); err != nil {
		return err
	}

	return nil
}

// lookupPathInsideApp returns the path (relative to the app rootfs) of the
// given binary. It will look up on "paths" (also relative to the app rootfs)
// and evaluate possible symlinks to check if the resulting path is actually
// executable.
func lookupPathInsideApp(bin string, paths string, appRootfs string, workDir string) (string, error) {
	pathsArr := filepath.SplitList(paths)
	var appPathsArr []string
	for _, p := range pathsArr {
		if !filepath.IsAbs(p) {
			p = filepath.Join(workDir, p)
		}
		appPathsArr = append(appPathsArr, filepath.Join(appRootfs, p))
	}
	for _, path := range appPathsArr {
		binPath := filepath.Join(path, bin)
		stage2Path := strings.TrimPrefix(binPath, appRootfs)
		binRealPath, err := EvaluateSymlinksInsideApp(appRootfs, stage2Path)
		if err != nil {
			return "", errwrap.Wrap(fmt.Errorf("could not evaluate path %v", stage2Path), err)
		}
		binRealPath = filepath.Join(appRootfs, binRealPath)
		if fileutil.IsExecutable(binRealPath) {
			// The real path is executable, return the path relative to the app
			return stage2Path, nil
		}
	}
	return "", fmt.Errorf("unable to find %q in %q", bin, paths)
}

// appSearchPaths returns a list of paths where we should search for
// non-absolute exec binaries
func appSearchPaths(p *stage1commontypes.Pod, workDir string, app types.App) []string {
	appEnv := app.Environment

	if imgPath, ok := appEnv.Get("PATH"); ok {
		return strings.Split(imgPath, ":")
	}

	// emulate exec(3) behavior, first check working directory and then the
	// list of directories returned by confstr(_CS_PATH). That's typically
	// "/bin:/usr/bin" so let's use that.
	return []string{workDir, "/bin", "/usr/bin"}
}

// FindBinPath takes a binary path and returns a the absolute path of the
// binary relative to the app rootfs. This can be passed to ExecStart on the
// app's systemd service file directly.
func FindBinPath(p *stage1commontypes.Pod, ra *schema.RuntimeApp) (string, error) {
	if len(ra.App.Exec) == 0 {
		return "", errors.New("app has no executable")
	}

	bin := ra.App.Exec[0]

	var binPath string
	switch {
	// absolute path, just use it
	case filepath.IsAbs(bin):
		binPath = bin
	// non-absolute path containing a slash, look in the working dir
	case strings.Contains(bin, "/"):
		binPath = filepath.Join(ra.App.WorkingDirectory, bin)
	// filename, search in the app's $PATH
	default:
		absRoot, err := filepath.Abs(p.Root)
		if err != nil {
			return "", errwrap.Wrap(errors.New("could not get pod's root absolute path"), err)
		}
		appRootfs := common.AppRootfsPath(absRoot, ra.Name)
		appPathDirs := appSearchPaths(p, ra.App.WorkingDirectory, *ra.App)
		appPath := strings.Join(appPathDirs, ":")

		binPath, err = lookupPathInsideApp(bin, appPath, appRootfs, ra.App.WorkingDirectory)
		if err != nil {
			return "", errwrap.Wrap(fmt.Errorf("error looking up %q", bin), err)
		}
	}

	return binPath, nil
}

// generateDeviceAllows generates a DeviceAllow= line for an app.
// To make it work, the path needs to start with "/dev" but the device won't
// exist inside the container. So for a given mount, if the volume is a device
// node, we create a symlink to its target in "/rkt/volumes". Later,
// prepare-app will copy those to "/dev/.rkt/" so that's what we use in the
// DeviceAllow= line.
func generateDeviceAllows(root string, appName types.ACName, mountPoints []types.MountPoint, mounts []mountWrapper, vols map[types.ACName]types.Volume, uidRange *user.UidRange) ([]string, error) {
	var devAllow []string

	rktVolumeLinksPath := filepath.Join(root, "rkt", "volumes")
	if err := os.MkdirAll(rktVolumeLinksPath, 0600); err != nil {
		return nil, err
	}
	if err := user.ShiftFiles([]string{rktVolumeLinksPath}, uidRange); err != nil {
		return nil, err
	}

	for _, m := range mounts {
		v := vols[m.Volume]
		if v.Kind != "host" {
			continue
		}
		if fileutil.IsDeviceNode(v.Source) {
			mode := "r"
			if !IsMountReadOnly(v, mountPoints) {
				mode += "w"
			}

			tgt := filepath.Join(common.RelAppRootfsPath(appName), m.Path)
			// the DeviceAllow= line needs the link path in /dev/.rkt/
			linkRel := filepath.Join("/dev/.rkt", v.Name.String())
			// the real link should be in /rkt/volumes for now
			link := filepath.Join(rktVolumeLinksPath, v.Name.String())

			err := os.Symlink(tgt, link)
			// if the link already exists, we don't need to do anything
			if err != nil && !os.IsExist(err) {
				return nil, err
			}

			devAllow = append(devAllow, linkRel+" "+mode)
		}
	}

	return devAllow, nil
}

<<<<<<< HEAD
=======
// supportsNotify returns true if in the image manifest appc.io/executor/supports-systemd-notify is set to true
func supportsNotify(p *stage1commontypes.Pod, appName string) bool {
	appImg := p.Images[appName]
	if appImg == nil {
		return false
	}
	supportNotifyAnnotation, ok := appImg.Annotations.Get("appc.io/executor/supports-systemd-notify")
	supportNotify, err := strconv.ParseBool(supportNotifyAnnotation)
	if ok && supportNotify && err == nil {
		return true
	}
	return false
}

// appToSystemd transforms the provided RuntimeApp+ImageManifest into systemd units
func appToSystemd(p *stage1commontypes.Pod, ra *schema.RuntimeApp, interactive bool, flavor string, privateUsers string, insecureOptions Stage1InsecureOptions) error {
	app := ra.App
	appName := ra.Name
	imgName := p.AppNameToImageName(appName)

	if len(app.Exec) == 0 {
		return fmt.Errorf(`image %q has an empty "exec" (try --exec=BINARY)`, imgName)
	}

	workDir := "/"
	if app.WorkingDirectory != "" {
		workDir = app.WorkingDirectory
	}

	env := app.Environment

	env.Set("AC_APP_NAME", appName.String())
	if p.MetadataServiceURL != "" {
		env.Set("AC_METADATA_URL", p.MetadataServiceURL)
	}

	envFilePath := EnvFilePath(p.Root, appName)

	uidRange := user.NewBlankUidRange()
	if err := uidRange.Deserialize([]byte(privateUsers)); err != nil {
		return err
	}

	if err := writeEnvFile(p, env, appName, uidRange, '\n', envFilePath); err != nil {
		return errwrap.Wrap(errors.New("unable to write environment file for systemd"), err)
	}

	u, g, err := parseUserGroup(p, ra, uidRange)
	if err != nil {
		return err
	}

	if err := generateSysusers(p, ra, u, g, uidRange); err != nil {
		return errwrap.Wrap(errors.New("unable to generate sysusers"), err)
	}

	binPath, err := findBinPath(p, appName, *app, workDir, app.Exec[0])
	if err != nil {
		return err
	}

	var supplementaryGroups []string
	for _, g := range app.SupplementaryGIDs {
		supplementaryGroups = append(supplementaryGroups, strconv.Itoa(g))
	}

	capabilitiesStr, err := getAppCapabilities(app.Isolators)
	if err != nil {
		return err
	}

	execStart := append([]string{binPath}, app.Exec[1:]...)
	execStartString := quoteExec(execStart)
	opts := []*unit.UnitOption{
		unit.NewUnitOption("Unit", "Description", fmt.Sprintf("Application=%v Image=%v", appName, imgName)),
		unit.NewUnitOption("Unit", "DefaultDependencies", "false"),
		unit.NewUnitOption("Unit", "Wants", fmt.Sprintf("reaper-%s.service", appName)),
		unit.NewUnitOption("Service", "Restart", "no"),
		unit.NewUnitOption("Service", "ExecStart", execStartString),
		unit.NewUnitOption("Service", "RootDirectory", common.RelAppRootfsPath(appName)),
		// MountFlags=shared creates a new mount namespace and (as unintuitive
		// as it might seem) makes sure the mount is slave+shared.
		unit.NewUnitOption("Service", "MountFlags", "shared"),
		unit.NewUnitOption("Service", "WorkingDirectory", workDir),
		unit.NewUnitOption("Service", "EnvironmentFile", RelEnvFilePath(appName)),
		unit.NewUnitOption("Service", "User", strconv.Itoa(u)),
		unit.NewUnitOption("Service", "Group", strconv.Itoa(g)),
		unit.NewUnitOption("Service", "SupplementaryGroups", strings.Join(supplementaryGroups, " ")),
		// This helps working around a race
		// (https://github.com/systemd/systemd/issues/2913) that causes the
		// systemd unit name not getting written to the journal if the unit is
		// short-lived and runs as non-root.
		unit.NewUnitOption("Service", "SyslogIdentifier", appName.String()),
	}

	if supportsNotify(p, appName.String()) {
		opts = append(opts, unit.NewUnitOption("Service", "Type", "notify"))
	}

	if !insecureOptions.DisableCapabilities {
		opts = append(opts, unit.NewUnitOption("Service", "CapabilityBoundingSet", strings.Join(capabilitiesStr, " ")))
	}

	noNewPrivileges := getAppNoNewPrivileges(app.Isolators)

	// Apply seccomp isolator, if any and not opt-ing out;
	// see https://www.freedesktop.org/software/systemd/man/systemd.exec.html#SystemCallFilter=
	if !insecureOptions.DisableSeccomp {
		var forceNoNewPrivileges bool

		unprivileged := (u != 0)
		opts, forceNoNewPrivileges, err = getSeccompFilter(opts, p, unprivileged, app.Isolators)
		if err != nil {
			return err
		}

		// Seccomp filters require NoNewPrivileges for unprivileged apps, that may override
		// manifest annotation.
		if forceNoNewPrivileges {
			noNewPrivileges = true
		}
	}

	opts = append(opts, unit.NewUnitOption("Service", "NoNewPrivileges", strconv.FormatBool(noNewPrivileges)))

	if ra.ReadOnlyRootFS {
		opts = append(opts, unit.NewUnitOption("Service", "ReadOnlyDirectories", common.RelAppRootfsPath(appName)))
	}

	// TODO(tmrts): Extract this logic into a utility function.
	vols := make(map[types.ACName]types.Volume)
	for _, v := range p.Manifest.Volumes {
		vols[v.Name] = v
	}

	absRoot, err := filepath.Abs(p.Root) // Absolute path to the pod's rootfs.
	if err != nil {
		return err
	}
	appRootfs := common.AppRootfsPath(absRoot, appName)

	rwDirs := []string{}
	imageManifest := p.Images[appName.String()]
	mounts := GenerateMounts(ra, vols, imageManifest)
	for _, m := range mounts {
		mntPath, err := EvaluateSymlinksInsideApp(appRootfs, m.Path)
		if err != nil {
			return err
		}

		if !IsMountReadOnly(vols[m.Volume], app.MountPoints) {
			rwDirs = append(rwDirs, filepath.Join(common.RelAppRootfsPath(appName), mntPath))
		}
	}

	// Restrict access to sensitive paths (eg. procfs) and devices. For kvm flavor,
	// these paths are stored inside the vm, without influence to the host.
	if !insecureOptions.DisablePaths && flavor != "kvm" {
		opts = protectSystemFiles(opts, appName)
		opts = append(opts, unit.NewUnitOption("Service", "DevicePolicy", "closed"))
		deviceAllows, err := generateDeviceAllows(common.Stage1RootfsPath(absRoot), appName, app.MountPoints, mounts, vols, uidRange)
		if err != nil {
			return err
		}
		for _, dev := range deviceAllows {
			opts = append(opts, unit.NewUnitOption("Service", "DeviceAllow", dev))
		}
	}

	opts = append(opts, unit.NewUnitOption("Service", "ReadWriteDirectories", strings.Join(rwDirs, " ")))

	if interactive {
		opts = append(opts, unit.NewUnitOption("Service", "StandardInput", "tty"))
		opts = append(opts, unit.NewUnitOption("Service", "StandardOutput", "tty"))
		opts = append(opts, unit.NewUnitOption("Service", "StandardError", "tty"))
	} else {
		opts = append(opts, unit.NewUnitOption("Service", "StandardOutput", "journal+console"))
		opts = append(opts, unit.NewUnitOption("Service", "StandardError", "journal+console"))
	}

	// When an app fails, we shut down the pod
	opts = append(opts, unit.NewUnitOption("Unit", "OnFailure", "halt.target"))

	for _, eh := range app.EventHandlers {
		var typ string
		switch eh.Name {
		case "pre-start":
			typ = "ExecStartPre"
		case "post-stop":
			typ = "ExecStopPost"
		default:
			return fmt.Errorf("unrecognized eventHandler: %v", eh.Name)
		}
		exec := quoteExec(eh.Exec)
		opts = append(opts, unit.NewUnitOption("Service", typ, exec))
	}

	// Some pre-start jobs take a long time, set the timeout to 0
	opts = append(opts, unit.NewUnitOption("Service", "TimeoutStartSec", "0"))

	var saPorts []types.Port
	for _, p := range app.Ports {
		if p.SocketActivated {
			saPorts = append(saPorts, p)
		}
	}

	for _, i := range app.Isolators {
		switch v := i.Value().(type) {
		case *types.ResourceMemory:
			opts, err = cgroup.MaybeAddIsolator(opts, "memory", v.Limit())
			if err != nil {
				return err
			}
		case *types.ResourceCPU:
			opts, err = cgroup.MaybeAddIsolator(opts, "cpu", v.Limit())
			if err != nil {
				return err
			}
		}
	}

	if len(saPorts) > 0 {
		sockopts := []*unit.UnitOption{
			unit.NewUnitOption("Unit", "Description", fmt.Sprintf("Application=%v Image=%v %s", appName, imgName, "socket-activated ports")),
			unit.NewUnitOption("Unit", "DefaultDependencies", "false"),
			unit.NewUnitOption("Socket", "BindIPv6Only", "both"),
			unit.NewUnitOption("Socket", "Service", ServiceUnitName(appName)),
		}

		for _, sap := range saPorts {
			var proto string
			switch sap.Protocol {
			case "tcp":
				proto = "ListenStream"
			case "udp":
				proto = "ListenDatagram"
			default:
				return fmt.Errorf("unrecognized protocol: %v", sap.Protocol)
			}
			// We find the host port for the pod's port and use that in the
			// socket unit file.
			// This is so because systemd inside the pod will match based on
			// the socket port number, and since the socket was created on the
			// host, it will have the host port number.
			port := findHostPort(*p.Manifest, sap.Name)
			if port == 0 {
				log.Printf("warning: no --port option for socket-activated port %q, assuming port %d as specified in the manifest", sap.Name, sap.Port)
				port = sap.Port
			}
			sockopts = append(sockopts, unit.NewUnitOption("Socket", proto, fmt.Sprintf("%v", port)))
		}

		file, err := os.OpenFile(SocketUnitPath(p.Root, appName), os.O_WRONLY|os.O_CREATE, 0644)
		if err != nil {
			return errwrap.Wrap(errors.New("failed to create socket file"), err)
		}
		defer file.Close()

		if _, err = io.Copy(file, unit.Serialize(sockopts)); err != nil {
			return errwrap.Wrap(errors.New("failed to write socket unit file"), err)
		}

		if err = os.Symlink(path.Join("..", SocketUnitName(appName)), SocketWantPath(p.Root, appName)); err != nil {
			return errwrap.Wrap(errors.New("failed to link socket want"), err)
		}

		opts = append(opts, unit.NewUnitOption("Unit", "Requires", SocketUnitName(appName)))
	}

	opts = append(opts, unit.NewUnitOption("Unit", "Requires", InstantiatedPrepareAppUnitName(appName)))
	opts = append(opts, unit.NewUnitOption("Unit", "After", InstantiatedPrepareAppUnitName(appName)))

	opts = append(opts, unit.NewUnitOption("Unit", "Requires", "sysusers.service"))
	opts = append(opts, unit.NewUnitOption("Unit", "After", "sysusers.service"))

	file, err := os.OpenFile(ServiceUnitPath(p.Root, appName), os.O_WRONLY|os.O_CREATE, 0644)
	if err != nil {
		return errwrap.Wrap(errors.New("failed to create service unit file"), err)
	}
	defer file.Close()

	if _, err = io.Copy(file, unit.Serialize(opts)); err != nil {
		return errwrap.Wrap(errors.New("failed to write service unit file"), err)
	}

	if err = os.Symlink(path.Join("..", ServiceUnitName(appName)), ServiceWantPath(p.Root, appName)); err != nil {
		return errwrap.Wrap(errors.New("failed to link service want"), err)
	}

	if err = writeAppReaper(p, appName.String(), common.RelAppRootfsPath(appName), binPath); err != nil {
		return errwrap.Wrap(fmt.Errorf("failed to write app %q reaper service", appName), err)
	}

	return nil
}

>>>>>>> 0f4d592e
// parseUserGroup parses the User and Group fields of an App and returns its
// UID and GID.
// The User and Group fields accept several formats:
//   1. the hardcoded string "root"
//   2. a path
//   3. a number
//   4. a name in reference to /etc/{group,passwd} in the image
// See https://github.com/appc/spec/blob/master/spec/aci.md#image-manifest-schema
func parseUserGroup(p *stage1commontypes.Pod, ra *schema.RuntimeApp, uidRange *user.UidRange) (int, int, error) {
	var uidResolver, gidResolver user.Resolver
	var uid, gid int
	var err error

	root := common.AppRootfsPath(p.Root, ra.Name)

	uidResolver, err = user.NumericIDs(ra.App.User)
	if err != nil {
		uidResolver, err = user.IDsFromStat(root, ra.App.User, uidRange)
	}

	if err != nil {
		uidResolver, err = user.IDsFromEtc(root, ra.App.User, "")
	}

	if err != nil { // give up
		return -1, -1, errwrap.Wrap(fmt.Errorf("invalid user %q", ra.App.User), err)
	}

	if uid, _, err = uidResolver.IDs(); err != nil {
		return -1, -1, errwrap.Wrap(fmt.Errorf("failed to configure user %q", ra.App.User), err)
	}

	gidResolver, err = user.NumericIDs(ra.App.Group)
	if err != nil {
		gidResolver, err = user.IDsFromStat(root, ra.App.Group, uidRange)
	}

	if err != nil {
		gidResolver, err = user.IDsFromEtc(root, "", ra.App.Group)
	}

	if err != nil { // give up
		return -1, -1, errwrap.Wrap(fmt.Errorf("invalid group %q", ra.App.Group), err)
	}

	if _, gid, err = gidResolver.IDs(); err != nil {
		return -1, -1, errwrap.Wrap(fmt.Errorf("failed to configure group %q", ra.App.Group), err)
	}

	return uid, gid, nil
}

// EvaluateSymlinksInsideApp tries to resolve symlinks within the path.
// It returns the actual path relative to the app rootfs for the given path.
func EvaluateSymlinksInsideApp(appRootfs, path string) (string, error) {
	link := appRootfs

	paths := strings.Split(path, "/")
	for i, p := range paths {
		next := filepath.Join(link, p)

		if !strings.HasPrefix(next, appRootfs) {
			return "", fmt.Errorf("path escapes app's root: %q", path)
		}

		fi, err := os.Lstat(next)
		if err != nil {
			if os.IsNotExist(err) {
				link = filepath.Join(append([]string{link}, paths[i:]...)...)
				break
			}
			return "", err
		}

		if fi.Mode()&os.ModeType != os.ModeSymlink {
			link = filepath.Join(link, p)
			continue
		}

		// Evaluate the symlink.
		target, err := os.Readlink(next)
		if err != nil {
			return "", err
		}

		if filepath.IsAbs(target) {
			link = filepath.Join(appRootfs, target)
		} else {
			link = filepath.Join(link, target)
		}

		if !strings.HasPrefix(link, appRootfs) {
			return "", fmt.Errorf("symlink %q escapes app's root with value %q", next, target)
		}
	}

	return strings.TrimPrefix(link, appRootfs), nil
}

// appToNspawnArgs transforms the given app manifest, with the given associated
// app name, into a subset of applicable systemd-nspawn argument
func appToNspawnArgs(p *stage1commontypes.Pod, ra *schema.RuntimeApp, insecureOptions Stage1InsecureOptions) ([]string, error) {
	var args []string
	appName := ra.Name
	app := ra.App

	sharedVolPath := common.SharedVolumesPath(p.Root)
	if err := os.MkdirAll(sharedVolPath, SharedVolPerm); err != nil {
		return nil, errwrap.Wrap(errors.New("could not create shared volumes directory"), err)
	}
	if err := os.Chmod(sharedVolPath, SharedVolPerm); err != nil {
		return nil, errwrap.Wrap(fmt.Errorf("could not change permissions of %q", sharedVolPath), err)
	}

	vols := make(map[types.ACName]types.Volume)
	for _, v := range p.Manifest.Volumes {
		vols[v.Name] = v
	}

	imageManifest := p.Images[appName.String()]
	mounts := GenerateMounts(ra, vols, imageManifest)
	for _, m := range mounts {
		vol := vols[m.Volume]

		shPath := filepath.Join(sharedVolPath, vol.Name.String())

		absRoot, err := filepath.Abs(p.Root) // Absolute path to the pod's rootfs.
		if err != nil {
			return nil, errwrap.Wrap(errors.New("could not get pod's root absolute path"), err)
		}

		appRootfs := common.AppRootfsPath(absRoot, appName)

		// TODO(yifan): This is a temporary fix for systemd-nspawn not handling symlink mounts well.
		// Could be removed when https://github.com/systemd/systemd/issues/2860 is resolved, and systemd
		// version is bumped.
		mntPath, err := EvaluateSymlinksInsideApp(appRootfs, m.Path)
		if err != nil {
			return nil, errwrap.Wrap(fmt.Errorf("could not evaluate path %v", m.Path), err)
		}
		mntAbsPath := filepath.Join(appRootfs, mntPath)

		if err := PrepareMountpoints(shPath, mntAbsPath, &vol, m.DockerImplicit); err != nil {
			return nil, err
		}

		opt := make([]string, 6)

		if IsMountReadOnly(vol, app.MountPoints) {
			opt[0] = "--bind-ro="
		} else {
			opt[0] = "--bind="
		}

		switch vol.Kind {
		case "host":
			opt[1] = vol.Source
		case "empty":
			opt[1] = filepath.Join(common.SharedVolumesPath(absRoot), vol.Name.String())
		default:
			return nil, fmt.Errorf(`invalid volume kind %q. Must be one of "host" or "empty"`, vol.Kind)
		}
		opt[2] = ":"
		opt[3] = filepath.Join(common.RelAppRootfsPath(appName), mntPath)
		opt[4] = ":"

		// If Recursive is not set, default to recursive.
		recursive := true
		if vol.Recursive != nil {
			recursive = *vol.Recursive
		}

		// rbind/norbind options exist since systemd-nspawn v226
		if recursive {
			opt[5] = "rbind"
		} else {
			opt[5] = "norbind"
		}
		args = append(args, strings.Join(opt, ""))
	}

	if !insecureOptions.DisableCapabilities {
		capabilitiesStr, err := getAppCapabilities(app.Isolators)
		if err != nil {
			return nil, err
		}
		capList := strings.Join(capabilitiesStr, ",")
		args = append(args, "--capability="+capList)
	}

	return args, nil
}

// PodToNspawnArgs renders a prepared Pod as a systemd-nspawn
// argument list ready to be executed
func PodToNspawnArgs(p *stage1commontypes.Pod, insecureOptions Stage1InsecureOptions) ([]string, error) {
	args := []string{
		"--uuid=" + p.UUID.String(),
		"--machine=" + GetMachineID(p),
		"--directory=" + common.Stage1RootfsPath(p.Root),
	}

	for i := range p.Manifest.Apps {
		aa, err := appToNspawnArgs(p, &p.Manifest.Apps[i], insecureOptions)
		if err != nil {
			return nil, err
		}
		args = append(args, aa...)
	}

	if insecureOptions.DisableCapabilities {
		args = append(args, "--capability=all")
	}

	return args, nil
}

// GetFlavor populates a flavor string based on the flavor itself and respectively the systemd version
// If the systemd version couldn't be guessed, it will be set to 0.
func GetFlavor(p *stage1commontypes.Pod) (flavor string, systemdVersion int, err error) {
	flavor, err = os.Readlink(filepath.Join(common.Stage1RootfsPath(p.Root), "flavor"))
	if err != nil {
		return "", -1, errwrap.Wrap(errors.New("unable to determine stage1 flavor"), err)
	}

	if flavor == "host" {
		// This flavor does not contain systemd, parse "systemctl --version"
		systemctlBin, err := common.LookupPath("systemctl", os.Getenv("PATH"))
		if err != nil {
			return "", -1, err
		}

		systemdVersion, err := common.SystemdVersion(systemctlBin)
		if err != nil {
			return "", -1, errwrap.Wrap(errors.New("error finding systemctl version"), err)
		}

		return flavor, systemdVersion, nil
	}

	systemdVersionBytes, err := ioutil.ReadFile(filepath.Join(common.Stage1RootfsPath(p.Root), "systemd-version"))
	if err != nil {
		return "", -1, errwrap.Wrap(errors.New("unable to determine stage1's systemd version"), err)
	}
	systemdVersionString := strings.Trim(string(systemdVersionBytes), " \n")

	// systemdVersionString is either a tag name or a branch name. If it's a
	// tag name it's of the form "v229", remove the first character to get the
	// number.
	systemdVersion, err = strconv.Atoi(systemdVersionString[1:])
	if err != nil {
		// If we get a syntax error, it means the parsing of the version string
		// of the form "v229" failed, set it to 0 to indicate we couldn't guess
		// it.
		if e, ok := err.(*strconv.NumError); ok && e.Err == strconv.ErrSyntax {
			systemdVersion = 0
		} else {
			return "", -1, errwrap.Wrap(errors.New("error parsing stage1's systemd version"), err)
		}
	}
	return flavor, systemdVersion, nil
}

// GetAppHashes returns a list of hashes of the apps in this pod
func GetAppHashes(p *stage1commontypes.Pod) []types.Hash {
	var names []types.Hash
	for _, a := range p.Manifest.Apps {
		names = append(names, a.Image.ID)
	}

	return names
}

// GetMachineID returns the machine id string of the pod to be passed to
// systemd-nspawn
func GetMachineID(p *stage1commontypes.Pod) string {
	return "rkt-" + p.UUID.String()
}

// getAppCapabilities computes the set of Linux capabilities that an app
// should have based on its isolators. Only the following capabalities matter:
// - os/linux/capabilities-retain-set
// - os/linux/capabilities-remove-set
//
// The resulting capabilities are generated following the rules from the spec:
// See: https://github.com/appc/spec/blob/master/spec/ace.md#linux-isolators
func getAppCapabilities(isolators types.Isolators) ([]string, error) {
	var capsToRetain []string
	var capsToRemove []string

	// Default caps defined in
	// https://github.com/appc/spec/blob/master/spec/ace.md#linux-isolators
	appDefaultCapabilities := []string{
		"CAP_AUDIT_WRITE",
		"CAP_CHOWN",
		"CAP_DAC_OVERRIDE",
		"CAP_FSETID",
		"CAP_FOWNER",
		"CAP_KILL",
		"CAP_MKNOD",
		"CAP_NET_RAW",
		"CAP_NET_BIND_SERVICE",
		"CAP_SETUID",
		"CAP_SETGID",
		"CAP_SETPCAP",
		"CAP_SETFCAP",
		"CAP_SYS_CHROOT",
	}

	// Iterate over the isolators defined in
	// https://github.com/appc/spec/blob/master/spec/ace.md#linux-isolators
	// Only read the capababilities isolators:
	// - os/linux/capabilities-retain-set
	// - os/linux/capabilities-remove-set
	for _, isolator := range isolators {
		if capSet, ok := isolator.Value().(types.LinuxCapabilitiesSet); ok {
			switch isolator.Name {
			case types.LinuxCapabilitiesRetainSetName:
				capsToRetain = append(capsToRetain, parseLinuxCapabilitiesSet(capSet)...)
			case types.LinuxCapabilitiesRevokeSetName:
				capsToRemove = append(capsToRemove, parseLinuxCapabilitiesSet(capSet)...)
			}
		}
	}

	// appc/spec does not allow to have both the retain set and the remove
	// set defined.
	if len(capsToRetain) > 0 && len(capsToRemove) > 0 {
		return nil, errors.New("cannot have both os/linux/capabilities-retain-set and os/linux/capabilities-remove-set")
	}

	// Neither the retain set or the remove set are defined
	if len(capsToRetain) == 0 && len(capsToRemove) == 0 {
		return appDefaultCapabilities, nil
	}

	if len(capsToRetain) > 0 {
		return capsToRetain, nil
	}

	if len(capsToRemove) == 0 {
		panic("len(capsToRetain) is negative. This cannot happen.")
	}

	caps := appDefaultCapabilities
	for _, rc := range capsToRemove {
		// backward loop to be safe against deletion
		for i := len(caps) - 1; i >= 0; i-- {
			if caps[i] == rc {
				caps = append(caps[:i], caps[i+1:]...)
			}
		}
	}
	return caps, nil
}

// parseLinuxCapabilitySet parses a LinuxCapabilitiesSet into string slice
func parseLinuxCapabilitiesSet(capSet types.LinuxCapabilitiesSet) []string {
	var capsStr []string
	for _, cap := range capSet.Set() {
		capsStr = append(capsStr, string(cap))
	}
	return capsStr
}

func getAppNoNewPrivileges(isolators types.Isolators) bool {
	for _, isolator := range isolators {
		noNewPrivileges, ok := isolator.Value().(*types.LinuxNoNewPrivileges)

		if ok && bool(*noNewPrivileges) {
			return true
		}
	}

	return false
}

// restrictProcFS restricts access to some security-sensitive paths under
// /proc and /sys. Entries are either hidden or just made read-only to app.
func protectSystemFiles(opts []*unit.UnitOption, appName types.ACName) []*unit.UnitOption {
	roPaths := []string{
		"/proc/bus/",
		"/proc/sys/kernel/core_pattern",
		"/proc/sys/kernel/modprobe",
		"/proc/sys/vm/panic_on_oom",
		"/proc/sysrq-trigger",
		"/sys/block/",
		"/sys/bus/",
		"/sys/class/",
		"/sys/dev/",
		"/sys/devices/",
		"/sys/kernel/",
	}
	hiddenPaths := []string{
		// TODO(lucab): file-paths restrictions need support in systemd first
		//"/proc/config.gz",
		//"/proc/kallsyms",
		//"/proc/sched_debug",
		//"/proc/kcore",
		//"/proc/kmem",
		//"/proc/mem",
		"/sys/firmware/",
		"/sys/fs/",
		"/sys/hypervisor/",
		"/sys/module/",
		"/sys/power/",
	}
	// Paths prefixed with "-" are ignored if they do not exist:
	// https://www.freedesktop.org/software/systemd/man/systemd.exec.html#ReadWriteDirectories=
	for _, p := range hiddenPaths {
		opts = append(opts, unit.NewUnitOption("Service", "InaccessibleDirectories", fmt.Sprintf("-%s", filepath.Join(common.RelAppRootfsPath(appName), p))))
	}
	for _, p := range roPaths {
		opts = append(opts, unit.NewUnitOption("Service", "ReadOnlyDirectories", fmt.Sprintf("-%s", filepath.Join(common.RelAppRootfsPath(appName), p))))
	}
	return opts
}<|MERGE_RESOLUTION|>--- conflicted
+++ resolved
@@ -350,8 +350,6 @@
 	return devAllow, nil
 }
 
-<<<<<<< HEAD
-=======
 // supportsNotify returns true if in the image manifest appc.io/executor/supports-systemd-notify is set to true
 func supportsNotify(p *stage1commontypes.Pod, appName string) bool {
 	appImg := p.Images[appName]
@@ -366,290 +364,6 @@
 	return false
 }
 
-// appToSystemd transforms the provided RuntimeApp+ImageManifest into systemd units
-func appToSystemd(p *stage1commontypes.Pod, ra *schema.RuntimeApp, interactive bool, flavor string, privateUsers string, insecureOptions Stage1InsecureOptions) error {
-	app := ra.App
-	appName := ra.Name
-	imgName := p.AppNameToImageName(appName)
-
-	if len(app.Exec) == 0 {
-		return fmt.Errorf(`image %q has an empty "exec" (try --exec=BINARY)`, imgName)
-	}
-
-	workDir := "/"
-	if app.WorkingDirectory != "" {
-		workDir = app.WorkingDirectory
-	}
-
-	env := app.Environment
-
-	env.Set("AC_APP_NAME", appName.String())
-	if p.MetadataServiceURL != "" {
-		env.Set("AC_METADATA_URL", p.MetadataServiceURL)
-	}
-
-	envFilePath := EnvFilePath(p.Root, appName)
-
-	uidRange := user.NewBlankUidRange()
-	if err := uidRange.Deserialize([]byte(privateUsers)); err != nil {
-		return err
-	}
-
-	if err := writeEnvFile(p, env, appName, uidRange, '\n', envFilePath); err != nil {
-		return errwrap.Wrap(errors.New("unable to write environment file for systemd"), err)
-	}
-
-	u, g, err := parseUserGroup(p, ra, uidRange)
-	if err != nil {
-		return err
-	}
-
-	if err := generateSysusers(p, ra, u, g, uidRange); err != nil {
-		return errwrap.Wrap(errors.New("unable to generate sysusers"), err)
-	}
-
-	binPath, err := findBinPath(p, appName, *app, workDir, app.Exec[0])
-	if err != nil {
-		return err
-	}
-
-	var supplementaryGroups []string
-	for _, g := range app.SupplementaryGIDs {
-		supplementaryGroups = append(supplementaryGroups, strconv.Itoa(g))
-	}
-
-	capabilitiesStr, err := getAppCapabilities(app.Isolators)
-	if err != nil {
-		return err
-	}
-
-	execStart := append([]string{binPath}, app.Exec[1:]...)
-	execStartString := quoteExec(execStart)
-	opts := []*unit.UnitOption{
-		unit.NewUnitOption("Unit", "Description", fmt.Sprintf("Application=%v Image=%v", appName, imgName)),
-		unit.NewUnitOption("Unit", "DefaultDependencies", "false"),
-		unit.NewUnitOption("Unit", "Wants", fmt.Sprintf("reaper-%s.service", appName)),
-		unit.NewUnitOption("Service", "Restart", "no"),
-		unit.NewUnitOption("Service", "ExecStart", execStartString),
-		unit.NewUnitOption("Service", "RootDirectory", common.RelAppRootfsPath(appName)),
-		// MountFlags=shared creates a new mount namespace and (as unintuitive
-		// as it might seem) makes sure the mount is slave+shared.
-		unit.NewUnitOption("Service", "MountFlags", "shared"),
-		unit.NewUnitOption("Service", "WorkingDirectory", workDir),
-		unit.NewUnitOption("Service", "EnvironmentFile", RelEnvFilePath(appName)),
-		unit.NewUnitOption("Service", "User", strconv.Itoa(u)),
-		unit.NewUnitOption("Service", "Group", strconv.Itoa(g)),
-		unit.NewUnitOption("Service", "SupplementaryGroups", strings.Join(supplementaryGroups, " ")),
-		// This helps working around a race
-		// (https://github.com/systemd/systemd/issues/2913) that causes the
-		// systemd unit name not getting written to the journal if the unit is
-		// short-lived and runs as non-root.
-		unit.NewUnitOption("Service", "SyslogIdentifier", appName.String()),
-	}
-
-	if supportsNotify(p, appName.String()) {
-		opts = append(opts, unit.NewUnitOption("Service", "Type", "notify"))
-	}
-
-	if !insecureOptions.DisableCapabilities {
-		opts = append(opts, unit.NewUnitOption("Service", "CapabilityBoundingSet", strings.Join(capabilitiesStr, " ")))
-	}
-
-	noNewPrivileges := getAppNoNewPrivileges(app.Isolators)
-
-	// Apply seccomp isolator, if any and not opt-ing out;
-	// see https://www.freedesktop.org/software/systemd/man/systemd.exec.html#SystemCallFilter=
-	if !insecureOptions.DisableSeccomp {
-		var forceNoNewPrivileges bool
-
-		unprivileged := (u != 0)
-		opts, forceNoNewPrivileges, err = getSeccompFilter(opts, p, unprivileged, app.Isolators)
-		if err != nil {
-			return err
-		}
-
-		// Seccomp filters require NoNewPrivileges for unprivileged apps, that may override
-		// manifest annotation.
-		if forceNoNewPrivileges {
-			noNewPrivileges = true
-		}
-	}
-
-	opts = append(opts, unit.NewUnitOption("Service", "NoNewPrivileges", strconv.FormatBool(noNewPrivileges)))
-
-	if ra.ReadOnlyRootFS {
-		opts = append(opts, unit.NewUnitOption("Service", "ReadOnlyDirectories", common.RelAppRootfsPath(appName)))
-	}
-
-	// TODO(tmrts): Extract this logic into a utility function.
-	vols := make(map[types.ACName]types.Volume)
-	for _, v := range p.Manifest.Volumes {
-		vols[v.Name] = v
-	}
-
-	absRoot, err := filepath.Abs(p.Root) // Absolute path to the pod's rootfs.
-	if err != nil {
-		return err
-	}
-	appRootfs := common.AppRootfsPath(absRoot, appName)
-
-	rwDirs := []string{}
-	imageManifest := p.Images[appName.String()]
-	mounts := GenerateMounts(ra, vols, imageManifest)
-	for _, m := range mounts {
-		mntPath, err := EvaluateSymlinksInsideApp(appRootfs, m.Path)
-		if err != nil {
-			return err
-		}
-
-		if !IsMountReadOnly(vols[m.Volume], app.MountPoints) {
-			rwDirs = append(rwDirs, filepath.Join(common.RelAppRootfsPath(appName), mntPath))
-		}
-	}
-
-	// Restrict access to sensitive paths (eg. procfs) and devices. For kvm flavor,
-	// these paths are stored inside the vm, without influence to the host.
-	if !insecureOptions.DisablePaths && flavor != "kvm" {
-		opts = protectSystemFiles(opts, appName)
-		opts = append(opts, unit.NewUnitOption("Service", "DevicePolicy", "closed"))
-		deviceAllows, err := generateDeviceAllows(common.Stage1RootfsPath(absRoot), appName, app.MountPoints, mounts, vols, uidRange)
-		if err != nil {
-			return err
-		}
-		for _, dev := range deviceAllows {
-			opts = append(opts, unit.NewUnitOption("Service", "DeviceAllow", dev))
-		}
-	}
-
-	opts = append(opts, unit.NewUnitOption("Service", "ReadWriteDirectories", strings.Join(rwDirs, " ")))
-
-	if interactive {
-		opts = append(opts, unit.NewUnitOption("Service", "StandardInput", "tty"))
-		opts = append(opts, unit.NewUnitOption("Service", "StandardOutput", "tty"))
-		opts = append(opts, unit.NewUnitOption("Service", "StandardError", "tty"))
-	} else {
-		opts = append(opts, unit.NewUnitOption("Service", "StandardOutput", "journal+console"))
-		opts = append(opts, unit.NewUnitOption("Service", "StandardError", "journal+console"))
-	}
-
-	// When an app fails, we shut down the pod
-	opts = append(opts, unit.NewUnitOption("Unit", "OnFailure", "halt.target"))
-
-	for _, eh := range app.EventHandlers {
-		var typ string
-		switch eh.Name {
-		case "pre-start":
-			typ = "ExecStartPre"
-		case "post-stop":
-			typ = "ExecStopPost"
-		default:
-			return fmt.Errorf("unrecognized eventHandler: %v", eh.Name)
-		}
-		exec := quoteExec(eh.Exec)
-		opts = append(opts, unit.NewUnitOption("Service", typ, exec))
-	}
-
-	// Some pre-start jobs take a long time, set the timeout to 0
-	opts = append(opts, unit.NewUnitOption("Service", "TimeoutStartSec", "0"))
-
-	var saPorts []types.Port
-	for _, p := range app.Ports {
-		if p.SocketActivated {
-			saPorts = append(saPorts, p)
-		}
-	}
-
-	for _, i := range app.Isolators {
-		switch v := i.Value().(type) {
-		case *types.ResourceMemory:
-			opts, err = cgroup.MaybeAddIsolator(opts, "memory", v.Limit())
-			if err != nil {
-				return err
-			}
-		case *types.ResourceCPU:
-			opts, err = cgroup.MaybeAddIsolator(opts, "cpu", v.Limit())
-			if err != nil {
-				return err
-			}
-		}
-	}
-
-	if len(saPorts) > 0 {
-		sockopts := []*unit.UnitOption{
-			unit.NewUnitOption("Unit", "Description", fmt.Sprintf("Application=%v Image=%v %s", appName, imgName, "socket-activated ports")),
-			unit.NewUnitOption("Unit", "DefaultDependencies", "false"),
-			unit.NewUnitOption("Socket", "BindIPv6Only", "both"),
-			unit.NewUnitOption("Socket", "Service", ServiceUnitName(appName)),
-		}
-
-		for _, sap := range saPorts {
-			var proto string
-			switch sap.Protocol {
-			case "tcp":
-				proto = "ListenStream"
-			case "udp":
-				proto = "ListenDatagram"
-			default:
-				return fmt.Errorf("unrecognized protocol: %v", sap.Protocol)
-			}
-			// We find the host port for the pod's port and use that in the
-			// socket unit file.
-			// This is so because systemd inside the pod will match based on
-			// the socket port number, and since the socket was created on the
-			// host, it will have the host port number.
-			port := findHostPort(*p.Manifest, sap.Name)
-			if port == 0 {
-				log.Printf("warning: no --port option for socket-activated port %q, assuming port %d as specified in the manifest", sap.Name, sap.Port)
-				port = sap.Port
-			}
-			sockopts = append(sockopts, unit.NewUnitOption("Socket", proto, fmt.Sprintf("%v", port)))
-		}
-
-		file, err := os.OpenFile(SocketUnitPath(p.Root, appName), os.O_WRONLY|os.O_CREATE, 0644)
-		if err != nil {
-			return errwrap.Wrap(errors.New("failed to create socket file"), err)
-		}
-		defer file.Close()
-
-		if _, err = io.Copy(file, unit.Serialize(sockopts)); err != nil {
-			return errwrap.Wrap(errors.New("failed to write socket unit file"), err)
-		}
-
-		if err = os.Symlink(path.Join("..", SocketUnitName(appName)), SocketWantPath(p.Root, appName)); err != nil {
-			return errwrap.Wrap(errors.New("failed to link socket want"), err)
-		}
-
-		opts = append(opts, unit.NewUnitOption("Unit", "Requires", SocketUnitName(appName)))
-	}
-
-	opts = append(opts, unit.NewUnitOption("Unit", "Requires", InstantiatedPrepareAppUnitName(appName)))
-	opts = append(opts, unit.NewUnitOption("Unit", "After", InstantiatedPrepareAppUnitName(appName)))
-
-	opts = append(opts, unit.NewUnitOption("Unit", "Requires", "sysusers.service"))
-	opts = append(opts, unit.NewUnitOption("Unit", "After", "sysusers.service"))
-
-	file, err := os.OpenFile(ServiceUnitPath(p.Root, appName), os.O_WRONLY|os.O_CREATE, 0644)
-	if err != nil {
-		return errwrap.Wrap(errors.New("failed to create service unit file"), err)
-	}
-	defer file.Close()
-
-	if _, err = io.Copy(file, unit.Serialize(opts)); err != nil {
-		return errwrap.Wrap(errors.New("failed to write service unit file"), err)
-	}
-
-	if err = os.Symlink(path.Join("..", ServiceUnitName(appName)), ServiceWantPath(p.Root, appName)); err != nil {
-		return errwrap.Wrap(errors.New("failed to link service want"), err)
-	}
-
-	if err = writeAppReaper(p, appName.String(), common.RelAppRootfsPath(appName), binPath); err != nil {
-		return errwrap.Wrap(fmt.Errorf("failed to write app %q reaper service", appName), err)
-	}
-
-	return nil
-}
-
->>>>>>> 0f4d592e
 // parseUserGroup parses the User and Group fields of an App and returns its
 // UID and GID.
 // The User and Group fields accept several formats:
